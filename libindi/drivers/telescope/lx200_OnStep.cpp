--- conflicted
+++ resolved
@@ -722,7 +722,7 @@
                 return false;
 
             index = IUFindOnSwitchIndex(&OSFocus1RateSP);
-<<<<<<< HEAD
+
 	    //TODO Rename
             if (index == 0) {
 		snprintf(cmd, 5, ":FZ#");
@@ -739,47 +739,6 @@
 		    IDSetSwitch(&OSFocus1RateSP, nullptr);
 	    }
 	    // End TODO: Rename
-	    
-	    
-=======
-            snprintf(cmd, 5, ":F%d#", index+1);
-            sendOnStepCommandBlind(cmd);
-            OSFocus1RateS[index].s=ISS_OFF;
-            OSFocus1RateSP.s = IPS_OK;
-            IDSetSwitch(&OSFocus1RateSP, nullptr);
-        }
-        // Focuser 1 Motion
-        if (!strcmp(name, OSFocus1MotionSP.name))
-        {
-            char cmd[32];
-
-            if (IUUpdateSwitch(&OSFocus1MotionSP, states, names, n) < 0)
-                return false;
-
-            index = IUFindOnSwitchIndex(&OSFocus1MotionSP);
-            if (index ==0)
-            {
-                strcpy(cmd, ":F+#");
-            }
-            if (index ==1)
-            {
-                strcpy(cmd, ":F-#");
-            }
-            if (index ==2)
-            {
-                strcpy(cmd, ":FQ#");
-            }
-            sendOnStepCommandBlind(cmd);
-            const struct timespec timeout = {0, 100000000L};
-            nanosleep(&timeout, nullptr); // Pulse 0,1 s
-            if(index != 2)
-            {
-                sendOnStepCommandBlind(":FQ#");
-            }
-            OSFocus1MotionS[index].s=ISS_OFF;
-            OSFocus1MotionSP.s = IPS_OK;
-            IDSetSwitch(&OSFocus1MotionSP, nullptr);
->>>>>>> 44aaf5d3
         }
 
         // Focuser 2 Rates
