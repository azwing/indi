--- conflicted
+++ resolved
@@ -4,16 +4,12 @@
 
 RUN dnf -y install \
         cdbs cmake curl dcraw wget git openssh redhat-lsb-core \
-<<<<<<< HEAD
-        libcurl-devel boost-devel cfitsio-devel \
+        libcurl-devel boost-devel cfitsio-devel libtiff-devel \
         libftdi-devel libdc1394-22-dev libgphoto2-devel gpsd-devel gsl-devel libjpeg-turbo-devel \
-=======
-        libcurl-devel boost-devel cfitsio-devel libtiff-devel \
-        libftdi-devel libgphoto2-devel gpsd-devel gsl-devel libjpeg-turbo-devel \
->>>>>>> 460e81f9
         libnova-devel openal-soft-devel LibRaw-devel libusb-devel rtl-sdr-devel \
         fftw-devel zlib-devel libconfuse-devel python3-devel doxygen \
-        libdc1394-devel python-devel swig gcc-c++ clang vim
+        libdc1394-devel libavdevice-devel libavcodec-devel \
+        python-devel swig gcc-c++ clang vim
 
 # Install googletest
 WORKDIR /home
